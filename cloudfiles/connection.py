"""
connection operations

Connection instances are used to communicate with the remote service at
the account level creating, listing and deleting Containers, and returning
Container instances.

See COPYING for license information.
"""

import  socket
import  os
from    urllib    import quote
from    httplib   import HTTPSConnection, HTTPConnection, HTTPException
from    container import Container, ContainerResults
from    utils     import parse_url, THTTPConnection, THTTPSConnection
from    errors    import ResponseError, NoSuchContainer, ContainerNotEmpty, \
                         InvalidContainerName, CDNNotEnabled
from    Queue     import Queue, Empty, Full
from    time      import time
import  consts
from    authentication import Authentication
from    fjson     import json_loads
from    sys       import version_info
# Because HTTPResponse objects *have* to have read() called on them
# before they can be used again ...
# pylint: disable-msg=W0612


class Connection(object):
    """
    Manages the connection to the storage system and serves as a factory
    for Container instances.

    @undocumented: cdn_connect
    @undocumented: http_connect
    @undocumented: cdn_request
    @undocumented: make_request
    @undocumented: _check_container_name
    """

    def __init__(self, username=None, api_key=None, timeout=5, **kwargs):
        """
        Accepts keyword arguments for Mosso username and api key.
        Optionally, you can omit these keywords and supply an
        Authentication object using the auth keyword. Setting the argument
        servicenet to True will make use of Rackspace servicenet network.

        @type username: str
        @param username: a Mosso username
        @type api_key: str
        @param api_key: a Mosso API key
        @type servicenet: bool
        @param servicenet: Use Rackspace servicenet to access Cloud Files.
        @type cdn_log_retention: bool
        @param cdn_log_retention: set logs retention for this cdn enabled
        container.
        """
        self.cdn_enabled = False
        self.cdn_args = None
        self.connection_args = None
        self.cdn_connection = None
        self.connection = None
        self.token = None
        self.debuglevel = int(kwargs.get('debuglevel', 0))
        self.servicenet = kwargs.get('servicenet', False)
        self.user_agent = kwargs.get('useragent', consts.user_agent)
        self.timeout = timeout

        # if the environement variable RACKSPACE_SERVICENET is set (to
        # anything) it will automatically set servicenet=True
        if not 'servicenet' in kwargs \
                and 'RACKSPACE_SERVICENET' in os.environ:
            self.servicenet = True

        self.auth = 'auth' in kwargs and kwargs['auth'] or None

        if not self.auth:
            authurl = kwargs.get('authurl', consts.us_authurl)
            if username and api_key and authurl:
                self.auth = Authentication(username, api_key, authurl=authurl,
                            useragent=self.user_agent)
            else:
                raise TypeError("Incorrect or invalid arguments supplied")

        self._authenticate()

    def _authenticate(self):
        """
        Authenticate and setup this instance with the values returned.
        """
        (url, self.cdn_url, self.token) = self.auth.authenticate()
        url = self._set_storage_url(url)
        self.connection_args = parse_url(url)

        if version_info[0] <= 2 and version_info[1] < 6:
            self.conn_class = self.connection_args[3] and THTTPSConnection or \
                                                              THTTPConnection
        else:
            self.conn_class = self.connection_args[3] and HTTPSConnection or \
                                                              HTTPConnection
        self.http_connect()
        if self.cdn_url:
            self.cdn_connect()

    def _set_storage_url(self, url):
        if self.servicenet:
            return "https://snet-%s" % url.replace("https://", "")
        return url

    def cdn_connect(self):
        """
        Setup the http connection instance for the CDN service.
        """
        (host, port, cdn_uri, is_ssl) = parse_url(self.cdn_url)
        self.cdn_connection = self.conn_class(host, port, timeout=self.timeout)
        self.cdn_enabled = True

    def http_connect(self):
        """
        Setup the http connection instance.
        """
        (host, port, self.uri, is_ssl) = self.connection_args
        self.connection = self.conn_class(host, port=port, \
                                              timeout=self.timeout)
        self.connection.set_debuglevel(self.debuglevel)

    def cdn_request(self, method, path=[], data='', hdrs=None):
        """
        Given a method (i.e. GET, PUT, POST, etc), a path, data, header and
        metadata dicts, performs an http request against the CDN service.
        """
        if not self.cdn_enabled:
            raise CDNNotEnabled()

        path = '/%s/%s' % \
                 (self.uri.rstrip('/'), '/'.join([quote(i) for i in path]))
        headers = {'Content-Length': str(len(data)),
                   'User-Agent': self.user_agent,
                   'X-Auth-Token': self.token}
        if isinstance(hdrs, dict):
            headers.update(hdrs)

        def retry_request():
            '''Re-connect and re-try a failed request once'''
            self.cdn_connect()
            self.cdn_connection.request(method, path, data, headers)
            return self.cdn_connection.getresponse()

        try:
            self.cdn_connection.request(method, path, data, headers)
            response = self.cdn_connection.getresponse()
        except (socket.error, IOError, HTTPException):
            response = retry_request()
        if response.status == 401:
<<<<<<< HEAD
            self._authenticate()
            headers['X-Auth-Token'] = self.token
=======
            self._authenticate() # the token changed...
            headers['X-Auth-Token'] = self.token # ... we must update it
>>>>>>> 56d4d15b
            response = retry_request()

        return response

    def make_request(self, method, path=[], data='', hdrs=None, parms=None):
        """
        Given a method (i.e. GET, PUT, POST, etc), a path, data, header and
        metadata dicts, and an optional dictionary of query parameters,
        performs an http request.
        """
        path = '/%s/%s' % \
                 (self.uri.rstrip('/'), '/'.join([quote(i) for i in path]))

        if isinstance(parms, dict) and parms:
            query_args = \
                ['%s=%s' % (quote(x),
                            quote(str(y))) for (x, y) in parms.items()]
            path = '%s?%s' % (path, '&'.join(query_args))

        headers = {'Content-Length': str(len(data)),
                   'User-Agent': self.user_agent,
                   'X-Auth-Token': self.token}
        isinstance(hdrs, dict) and headers.update(hdrs)

        def retry_request():
            '''Re-connect and re-try a failed request once'''
            self.http_connect()
            self.connection.request(method, path, data, headers)
            return self.connection.getresponse()

        try:
            self.connection.request(method, path, data, headers)
            response = self.connection.getresponse()
        except (socket.error, IOError, HTTPException):
            response = retry_request()
        if response.status == 401:
<<<<<<< HEAD
            self._authenticate()
            headers['X-Auth-Token'] = self.token
=======
            self._authenticate() # the token changed...
            headers['X-Auth-Token'] = self.token # ... we must update it
>>>>>>> 56d4d15b
            response = retry_request()

        return response

    def get_info(self):
        """
        Return tuple for number of containers and total bytes in the account

        >>> connection.get_info()
        (5, 2309749)

        @rtype: tuple
        @return: a tuple containing the number of containers and total bytes
                 used by the account
        """
        response = self.make_request('HEAD')
        count = size = None
        for hdr in response.getheaders():
            if hdr[0].lower() == 'x-account-container-count':
                try:
                    count = int(hdr[1])
                except ValueError:
                    count = 0
            if hdr[0].lower() == 'x-account-bytes-used':
                try:
                    size = int(hdr[1])
                except ValueError:
                    size = 0
        buff = response.read()
        if (response.status < 200) or (response.status > 299):
            raise ResponseError(response.status, response.reason)
        return (count, size)

    def _check_container_name(self, container_name):
        if not container_name or \
                '/' in container_name or \
                len(container_name) > consts.container_name_limit:
            raise InvalidContainerName(container_name)

    def create_container(self, container_name):
        """
        Given a container name, returns a L{Container} item, creating a new
        Container if one does not already exist.

        >>> connection.create_container('new_container')
        <cloudfiles.container.Container object at 0xb77d628c>

        @param container_name: name of the container to create
        @type container_name: str
        @rtype: L{Container}
        @return: an object representing the newly created container
        """
        self._check_container_name(container_name)

        response = self.make_request('PUT', [container_name])
        buff = response.read()
        if (response.status < 200) or (response.status > 299):
            raise ResponseError(response.status, response.reason)
        return Container(self, container_name)

    def delete_container(self, container_name):
        """
        Given a container name, delete it.

        >>> connection.delete_container('old_container')

        @param container_name: name of the container to delete
        @type container_name: str
        """
        if isinstance(container_name, Container):
            container_name = container_name.name
        self._check_container_name(container_name)

        response = self.make_request('DELETE', [container_name])
        buff = response.read()

        if (response.status == 409):
            raise ContainerNotEmpty(container_name)
        elif (response.status < 200) or (response.status > 299):
            raise ResponseError(response.status, response.reason)

        if self.cdn_enabled:
            response = self.cdn_request('POST', [container_name],
                                hdrs={'X-CDN-Enabled': 'False'})

    def get_all_containers(self, limit=None, marker=None, **parms):
        """
        Returns a Container item result set.

        >>> connection.get_all_containers()
        ContainerResults: 4 containers
        >>> print ', '.join([container.name for container in
                             connection.get_all_containers()])
        new_container, old_container, pictures, music

        @rtype: L{ContainerResults}
        @return: an iterable set of objects representing all containers on the
                 account
        @param limit: number of results to return, up to 10,000
        @type limit: int
        @param marker: return only results whose name is greater than "marker"
        @type marker: str
        """
        if limit:
            parms['limit'] = limit
        if marker:
            parms['marker'] = marker
        return ContainerResults(self, self.list_containers_info(**parms))

    def get_container(self, container_name):
        """
        Return a single Container item for the given Container.

        >>> connection.get_container('old_container')
        <cloudfiles.container.Container object at 0xb77d628c>
        >>> container = connection.get_container('old_container')
        >>> container.size_used
        23074

        @param container_name: name of the container to create
        @type container_name: str
        @rtype: L{Container}
        @return: an object representing the container
        """
        self._check_container_name(container_name)

        response = self.make_request('HEAD', [container_name])
        count = size = None
        for hdr in response.getheaders():
            if hdr[0].lower() == 'x-container-object-count':
                try:
                    count = int(hdr[1])
                except ValueError:
                    count = 0
            if hdr[0].lower() == 'x-container-bytes-used':
                try:
                    size = int(hdr[1])
                except ValueError:
                    size = 0
        buff = response.read()
        if response.status == 404:
            raise NoSuchContainer(container_name)
        if (response.status < 200) or (response.status > 299):
            raise ResponseError(response.status, response.reason)
        return Container(self, container_name, count, size)

    def list_public_containers(self):
        """
        Returns a list of containers that have been published to the CDN.

        >>> connection.list_public_containers()
        ['container1', 'container2', 'container3']

        @rtype: list(str)
        @return: a list of all CDN-enabled container names as strings
        """
        response = self.cdn_request('GET', [''])
        if (response.status < 200) or (response.status > 299):
            buff = response.read()
            raise ResponseError(response.status, response.reason)
        return response.read().splitlines()

    def list_containers_info(self, limit=None, marker=None, **parms):
        """
        Returns a list of Containers, including object count and size.

        >>> connection.list_containers_info()
        [{u'count': 510, u'bytes': 2081717, u'name': u'new_container'},
         {u'count': 12, u'bytes': 23074, u'name': u'old_container'},
         {u'count': 0, u'bytes': 0, u'name': u'container1'},
         {u'count': 0, u'bytes': 0, u'name': u'container2'},
         {u'count': 0, u'bytes': 0, u'name': u'container3'},
         {u'count': 3, u'bytes': 2306, u'name': u'test'}]

        @rtype: list({"name":"...", "count":..., "bytes":...})
        @return: a list of all container info as dictionaries with the
                 keys "name", "count", and "bytes"
        @param limit: number of results to return, up to 10,000
        @type limit: int
        @param marker: return only results whose name is greater than "marker"
        @type marker: str
        """
        if limit:
            parms['limit'] = limit
        if marker:
            parms['marker'] = marker
        parms['format'] = 'json'
        response = self.make_request('GET', [''], parms=parms)
        if (response.status < 200) or (response.status > 299):
            buff = response.read()
            raise ResponseError(response.status, response.reason)
        return json_loads(response.read())

    def list_containers(self, limit=None, marker=None, **parms):
        """
        Returns a list of Containers.

        >>> connection.list_containers()
        ['new_container',
         'old_container',
         'container1',
         'container2',
         'container3',
         'test']

        @rtype: list(str)
        @return: a list of all containers names as strings
        @param limit: number of results to return, up to 10,000
        @type limit: int
        @param marker: return only results whose name is greater than "marker"
        @type marker: str
        """
        if limit:
            parms['limit'] = limit
        if marker:
            parms['marker'] = marker
        response = self.make_request('GET', [''], parms=parms)
        if (response.status < 200) or (response.status > 299):
            buff = response.read()
            raise ResponseError(response.status, response.reason)
        return response.read().splitlines()

    def __getitem__(self, key):
        """
        Container objects can be grabbed from a connection using index
        syntax.

        >>> container = conn['old_container']
        >>> container.size_used
        23074

        @rtype: L{Container}
        @return: an object representing the container
        """
        return self.get_container(key)


class ConnectionPool(Queue):
    """
    A thread-safe connection pool object.

    This component isn't required when using the cloudfiles library, but it may
    be useful when building threaded applications.
    """

    def __init__(self, username=None, api_key=None, **kwargs):
        auth = kwargs.get('auth', None)
        self.timeout = kwargs.get('timeout', 5)
        self.connargs = {'username': username, 'api_key': api_key}
        poolsize = kwargs.get('poolsize', 10)
        Queue.__init__(self, poolsize)

    def get(self):
        """
        Return a cloudfiles connection object.

        @rtype: L{Connection}
        @return: a cloudfiles connection object
        """
        try:
            (create, connobj) = Queue.get(self, block=0)
        except Empty:
            connobj = Connection(**self.connargs)
        return connobj

    def put(self, connobj):
        """
        Place a cloudfiles connection object back into the pool.

        @param connobj: a cloudfiles connection object
        @type connobj: L{Connection}
        """
        try:
            Queue.put(self, (time(), connobj), block=0)
        except Full:
            del connobj
# vim:set ai sw=4 ts=4 tw=0 expandtab:<|MERGE_RESOLUTION|>--- conflicted
+++ resolved
@@ -153,13 +153,8 @@
         except (socket.error, IOError, HTTPException):
             response = retry_request()
         if response.status == 401:
-<<<<<<< HEAD
             self._authenticate()
             headers['X-Auth-Token'] = self.token
-=======
-            self._authenticate() # the token changed...
-            headers['X-Auth-Token'] = self.token # ... we must update it
->>>>>>> 56d4d15b
             response = retry_request()
 
         return response
@@ -196,13 +191,8 @@
         except (socket.error, IOError, HTTPException):
             response = retry_request()
         if response.status == 401:
-<<<<<<< HEAD
             self._authenticate()
             headers['X-Auth-Token'] = self.token
-=======
-            self._authenticate() # the token changed...
-            headers['X-Auth-Token'] = self.token # ... we must update it
->>>>>>> 56d4d15b
             response = retry_request()
 
         return response
